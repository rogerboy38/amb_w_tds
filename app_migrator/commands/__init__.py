"""App Migrator Commands"""

from .fix_app import fix_app

<<<<<<< HEAD
# Only register our working fix_app command for now
commands = [
    fix_app
]

__all__ = ["commands"]
=======
__version__ = "5.0.0"

# Import all command modules
from .doctype_classifier import (
    DoctypeStatus,
    get_doctype_classification,
    get_all_doctypes_by_app,
    get_all_custom_fields_by_app,
    get_all_property_setters_by_app,
    get_orphan_doctypes,
    analyze_touched_tables,
    generate_migration_risk_assessment,
    display_classification_summary,
    display_detailed_classifications
)

from .enhanced_interactive_wizard import (
    interactive_migration_wizard,
    guided_migration_workflow,
    select_site,
    list_apps_in_site,
    select_app,
    analyze_app_modules,
    filter_by_status
)

from .database_schema import (
    verify_database_schema,
    fix_database_schema,
    fix_tree_doctypes,
    complete_erpnext_install,
    run_database_diagnostics
)

from .data_quality import (
    fix_orphan_doctypes,
    restore_missing_doctypes,
    fix_app_none_doctypes,
    fix_all_references,
    verify_data_integrity
)

from .session_manager import (
    SessionManager,
    ensure_frappe_connection,
    with_session_management,
    with_session_tracking
)

from .migration_engine import (
    ProgressTracker,
    migrate_app_modules,
    migrate_specific_doctypes,
    move_module_files,
    validate_migration_readiness,
    clone_app_local,
    run_command_with_progress,
    monitor_directory_creation
)

from .analysis_tools import (
    analyze_bench_health,
    analyze_app_dependencies,
    analyze_app_comprehensive,
    detect_available_benches,
    get_bench_apps,
    multi_bench_analysis,
    get_directory_size,
    # Enhanced analysis functions
    analyze_app_security,
    analyze_performance_metrics,
    analyze_data_volume,
    generate_migration_report,
    compare_app_versions
)

from .progress_tracker import (
    ProgressTracker as ProgressTrackerV2,
    MultiStepProgressTracker,
    run_with_progress
)

# Re-export commonly used functions
__all__ = [
    # Version
    '__version__',
    
    # DocType Classifier
    'DoctypeStatus',
    'get_doctype_classification',
    'get_all_doctypes_by_app',
    'generate_migration_risk_assessment',
    
    # Interactive Wizard
    'interactive_migration_wizard',
    'guided_migration_workflow',
    
    # Database Schema
    'verify_database_schema',
    'fix_database_schema',
    'fix_tree_doctypes',
    'complete_erpnext_install',
    
    # Data Quality
    'fix_orphan_doctypes',
    'restore_missing_doctypes',
    'fix_app_none_doctypes',
    'fix_all_references',
    'verify_data_integrity',
    
    # Session Management
    'SessionManager',
    'ensure_frappe_connection',
    'with_session_management',
    
    # Migration Engine
    'migrate_app_modules',
    'migrate_specific_doctypes',
    'validate_migration_readiness',
    'clone_app_local',
    
    # Analysis Tools
    'analyze_bench_health',
    'analyze_app_comprehensive',
    'multi_bench_analysis',
    'analyze_app_security',
    'analyze_performance_metrics',
    'analyze_data_volume',
    'generate_migration_report',
    'compare_app_versions',
    
    # Progress Tracking
    'ProgressTracker',
    'MultiStepProgressTracker'
]

print(f"✅ App Migrator V{__version__} Commands Module loaded successfully!")

# ============================================================================
# ENHANCED COMMAND REGISTRY - All Commands
# ============================================================================

import click
import frappe

@click.command('migrate-app')
@click.argument('action', required=False)
@click.argument('source_app', required=False)
@click.argument('target_app', required=False)
@click.option('--modules', help='Specific modules to migrate')
@click.option('--site', help='Site name for operations')
@click.option('--session-id', help='Session ID for tracking')
@click.option('--bench-path', help='Specific bench path for analysis')
@click.option('--output-format', default='text', help='Output format: text, json, csv')
@click.option('--detailed', is_flag=True, help='Show detailed analysis')
def migrate_app_command(action=None, source_app=None, target_app=None, modules=None, site=None, session_id=None, bench_path=None, output_format='text', detailed=False):
    """
    App Migrator v5.0.0 - Ultimate Edition
    
    Complete Frappe app migration system with enhanced commands
    
    Usage:
        bench --site <site> migrate-app <command> [args]
    
    Examples:
        bench --site mysite migrate-app interactive
        bench --site mysite migrate-app list-benches
        bench --site mysite migrate-app analyze myapp
        bench --site mysite migrate-app security-analysis myapp
        bench --site mysite migrate-app performance myapp
    """
    
    if not action:
        display_help()
        return
    
    print(f"🚀 App Migrator v{__version__}: {action}")
    
    # ===== INTERACTIVE COMMANDS =====
    if action == 'interactive':
        interactive_migration_wizard()
        
    # ===== MULTI-BENCH COMMANDS =====
    elif action == 'multi-bench-analysis':
        multi_bench_analysis(bench_path)
        
    elif action == 'list-benches':
        benches = detect_available_benches()
        print("\n🏗️  AVAILABLE BENCHES:")
        for idx, bench in enumerate(benches, 1):
            print(f"   {idx}. {bench}")
        
    elif action == 'bench-apps':
        if not source_app:
            print("❌ Please specify bench name: bench --site <site> migrate-app bench-apps <bench_name>")
            return
        apps = get_bench_apps(source_app)
        print(f"\n📦 APPS IN {source_app}:")
        for idx, app in enumerate(apps, 1):
            print(f"   {idx}. {app}")
        
    elif action == 'bench-health':
        analyze_bench_health(bench_path)
        
    # ===== DATABASE COMMANDS =====
    elif action == 'fix-database-schema':
        fix_database_schema()
        
    elif action == 'complete-erpnext-install':
        complete_erpnext_install()
        
    elif action == 'fix-tree-doctypes':
        fix_tree_doctypes()
        
    elif action == 'db-diagnostics':
        run_database_diagnostics()
        
    # ===== ENHANCED ANALYSIS COMMANDS =====
    elif action == 'analyze':
        if not source_app:
            print("❌ Please specify app name: bench --site <site> migrate-app analyze <app_name>")
            return
        analyze_app_comprehensive(source_app, detailed=detailed)
        
    elif action == 'security-analysis':
        if not source_app:
            print("❌ Please specify app name: bench --site <site> migrate-app security-analysis <app_name>")
            return
        analyze_app_security(source_app, output_format=output_format)
        
    elif action == 'performance':
        if not source_app:
            print("❌ Please specify app name: bench --site <site> migrate-app performance <app_name>")
            return
        analyze_performance_metrics(source_app, output_format=output_format)
        
    elif action == 'data-volume':
        if not source_app:
            print("❌ Please specify app name: bench --site <site> migrate-app data-volume <app_name>")
            return
        analyze_data_volume(source_app, output_format=output_format)
        
    elif action == 'compare-versions':
        if not source_app:
            print("❌ Please specify app name: bench --site <site> migrate-app compare-versions <app_name>")
            return
        compare_app_versions(source_app, target_app)
        
    elif action == 'generate-report':
        if not source_app:
            print("❌ Please specify app name: bench --site <site> migrate-app generate-report <app_name>")
            return
        generate_migration_report(source_app, output_format=output_format)
        
    elif action == 'analyze-orphans':
        orphans = get_orphan_doctypes()
        print(f"\n⚠️  ORPHAN DOCTYPES: {len(orphans)}")
        for orphan in orphans[:20]:
            print(f"   - {orphan.get('name')}: {orphan.get('status')}")
        
    elif action == 'validate-migration':
        if not source_app:
            print("❌ Please specify app name")
            return
        validate_migration_readiness(source_app)
        
    elif action == 'classify-doctypes':
        if not source_app:
            print("❌ Please specify app name")
            return
        classifications = get_all_doctypes_by_app(source_app)
        display_classification_summary(classifications)
        if detailed:
            display_detailed_classifications(classifications)
        else:
            display_detailed_classifications(classifications, limit=20)
        
    # ===== DATA QUALITY COMMANDS =====
    elif action == 'fix-orphans':
        if not source_app:
            print("❌ Please specify app name")
            return
        fix_orphan_doctypes(source_app)
        
    elif action == 'restore-missing':
        if not source_app:
            print("❌ Please specify app name")
            return
        restore_missing_doctypes(source_app)
        
    elif action == 'fix-app-none':
        if not source_app:
            print("❌ Please specify app name")
            return
        fix_app_none_doctypes(source_app)
        
    elif action == 'fix-all-references':
        if not source_app:
            print("❌ Please specify app name")
            return
        fix_all_references(source_app)
        
    elif action == 'verify-integrity':
        verify_data_integrity()
        
    # ===== MIGRATION COMMANDS =====
    elif action == 'migrate':
        if not source_app or not target_app:
            print("❌ Please specify source and target apps")
            print("   Usage: bench --site <site> migrate-app migrate <source> <target>")
            return
        migrate_app_modules(source_app, target_app, modules)
        
    elif action == 'clone-app-local':
        if not source_app:
            print("❌ Please specify app name")
            return
        clone_app_local(source_app, session_id or site)
        
    # ===== CLASSIFICATION & REPORTING =====
    elif action == 'touched-tables':
        result = analyze_touched_tables()
        if result.get('exists'):
            print(f"\n📊 TOUCHED TABLES: {result.get('count')} tables")
            for table in result.get('tables', [])[:20]:
                print(f"   - {table}")
        else:
            print(f"\n⚠️  {result.get('message', 'No touched tables data')}")
            
    elif action == 'risk-assessment':
        if not source_app:
            print("❌ Please specify doctype name")
            return
        risk = generate_migration_risk_assessment(source_app)
        print(f"\n⚠️  RISK ASSESSMENT: {source_app}")
        print(f"   Status: {risk.get('status')}")
        print(f"   Risk Level: {risk.get('risk_level')}")
        print(f"   Description: {risk.get('description')}")
        print(f"\n📋 Recommendations:")
        for rec in risk.get('recommendations', []):
            print(f"   - {rec}")
    
    # ===== HELP =====
    else:
        print(f"❌ Unknown command: {action}")
        display_help()

def display_help():
    """Display comprehensive help for all enhanced commands"""
    print("\n" + "=" * 80)
    print("📚 APP MIGRATOR v5.0.0 - ULTIMATE EDITION")
    print("=" * 80)
    print("\n🎨 INTERACTIVE COMMANDS:")
    print("   interactive              - Enhanced guided migration wizard")
    
    print("\n🏗️  MULTI-BENCH COMMANDS:")
    print("   multi-bench-analysis     - Analyze entire bench ecosystem")
    print("   list-benches             - List all available benches")
    print("   bench-apps <bench>       - List apps in specific bench")
    print("   bench-health             - Check bench health status")
    
    print("\n🗄️  DATABASE COMMANDS:")
    print("   fix-database-schema      - Fix database schema issues")
    print("   complete-erpnext-install - Complete ERPNext installation")
    print("   fix-tree-doctypes        - Fix tree structure doctypes")
    print("   db-diagnostics           - Run comprehensive diagnostics")
    
    print("\n🔍 ENHANCED ANALYSIS COMMANDS:")
    print("   analyze <app>            - Comprehensive app analysis")
    print("   security-analysis <app>  - Security vulnerability analysis")
    print("   performance <app>        - Performance metrics analysis")
    print("   data-volume <app>        - Data volume and growth analysis")
    print("   compare-versions <app1> <app2> - Compare app versions")
    print("   generate-report <app>    - Generate migration report")
    print("   analyze-orphans          - Detect orphan doctypes")
    print("   validate-migration <app> - Pre-migration validation")
    print("   classify-doctypes <app>  - Classify doctypes by status")
    
    print("\n🧹 DATA QUALITY COMMANDS:")
    print("   fix-orphans <app>        - Fix orphaned doctypes")
    print("   restore-missing <app>    - Restore missing doctypes")
    print("   fix-app-none <app>       - Fix doctypes with app=None")
    print("   fix-all-references <app> - Fix all app references")
    print("   verify-integrity         - Verify data integrity")
    
    print("\n🚀 MIGRATION COMMANDS:")
    print("   migrate <source> <target> - Migrate app modules")
    print("   clone-app-local <app>    - Clone app to local bench")
    
    print("\n📊 REPORTING COMMANDS:")
    print("   touched-tables           - Show migration history")
    print("   risk-assessment <doctype> - Generate risk assessment")
    
    print("\n⚙️  OPTIONS:")
    print("   --detailed               - Show detailed analysis")
    print("   --output-format          - Output format: text, json, csv")
    print("   --bench-path             - Specific bench path for analysis")
    
    print("\n💡 EXAMPLES:")
    print("   bench --site mysite migrate-app interactive")
    print("   bench --site mysite migrate-app analyze erpnext --detailed")
    print("   bench --site mysite migrate-app security-analysis custom_app --output-format json")
    print("   bench --site mysite migrate-app performance erpnext")
    print("   bench --site mysite migrate-app migrate custom_app new_app")
    print("   bench --site mysite migrate-app generate-report erpnext --output-format csv")
    print("\n" + "=" * 80)

# Register command for bench CLI
commands = [migrate_app_command]
>>>>>>> 5f611255
<|MERGE_RESOLUTION|>--- conflicted
+++ resolved
@@ -1,15 +1,11 @@
-"""App Migrator Commands"""
-
-from .fix_app import fix_app
-
-<<<<<<< HEAD
-# Only register our working fix_app command for now
-commands = [
-    fix_app
-]
-
-__all__ = ["commands"]
-=======
+"""
+App Migrator V5.0.0 Commands Module
+Complete command module initialization
+
+This module contains all migration commands for App Migrator V5.0.0
+Merged from V2 and V4 with enhancements
+"""
+
 __version__ = "5.0.0"
 
 # Import all command modules
@@ -418,5 +414,4 @@
     print("\n" + "=" * 80)
 
 # Register command for bench CLI
-commands = [migrate_app_command]
->>>>>>> 5f611255
+commands = [migrate_app_command]